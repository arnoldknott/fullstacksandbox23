--- conflicted
+++ resolved
@@ -263,7 +263,6 @@
       - name: Checkout repository
         uses: actions/checkout@v4
 
-<<<<<<< HEAD
       - name: Install Azure CLI
         run: |
           curl -sL https://aka.ms/InstallAzureCLIDeb | sudo bash
@@ -371,8 +370,7 @@
       #     ./init.sh --my.variable=abc --my.other.variable=def --my.third.variable=ghi
       # this is the end of what worked with multiple script files.
 
-=======
->>>>>>> 26b9ac01
+
       # - name: Setup OpenTofu
       #   uses: opentofu/setup-opentofu@v1
       #   with:
