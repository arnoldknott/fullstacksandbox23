--- conflicted
+++ resolved
@@ -1,12 +1,7 @@
 FROM ghcr.io/opentofu/opentofu:1.8.2
 WORKDIR /src
-<<<<<<< HEAD
-RUN apk add --no-cache --update python3 py3-pip 
-RUN apk add --no-cache --update --virtual=build gcc musl-dev python3-dev libffi-dev openssl-dev cargo make && pip3 install --no-cache-dir --prefer-binary azure-cli && apk del build
-=======
 # RUN apk add --no-cache --update python3 py3-pip 
 # RUN apk add --no-cache --update --virtual=build gcc musl-dev python3-dev libffi-dev openssl-dev cargo make && pip3 install --no-cache-dir --prefer-binary azure-cli && apk del build
->>>>>>> d2ebe2ed
 COPY . .
 # EXPOSE 443
 # RUN "tofu -version"
