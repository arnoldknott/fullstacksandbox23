# from https://levelup.gitconnected.com/how-to-connect-azure-container-apps-to-a-postgresql-flexible-server-using-terraform-68e108fe8dd4
# code structure there:
#
# TBD: remove all of theis again, when decrypted:
#
# RESOURCES:
#   =>  Subnet
#       => azurerm_subnet
#   =>  Private DNS Zone
#       => azurerm_private_dns_zone
#       => azurerm_private_dns_zone_virtual_network_link
#   =>  Postgres Flexible Server
#       => azurerm_postgresql_flexible_server
#   =>  Container Environment
#       => azurerm_log_analytics_workspace
#       => azurerm_container_environment
#   =>  Container App
#       => azurerm_container_app
#
# 2 MODULES
#   =>  Network
#       =>  virtual_network ?¿?MISSING?¿? or is it the ?¿?private_dns_zone?¿?
#       =>  subnet for postgresql
#       =>  subnet for conatainer_app
#       =>  private_dns_zone
#   =>  Main
#       =>  resource_group
#       =>  container_app_environment
#       =>  postgresql_flexible_server
#       =>  container_app
#
# OK - LET's BUILD:

# Virtual network - 2 subnets - private DNS zone for postgres? - postgres flex-server - container stuff already exists!

resource "azurerm_virtual_network" "virtualNetwork" {
  name                = "${var.project_name}-virtualNetwork-${terraform.workspace}"
  resource_group_name = azurerm_resource_group.resourceGroup.name
  location            = azurerm_resource_group.resourceGroup.location
  address_space       = ["10.0.0.0/8"]

  tags = {
    Costcenter  = var.costcenter
    Owner       = var.owner_name
    Environment = terraform.workspace
  }
}

resource "azurerm_subnet" "subnetContainerapp" {
  name                 = "${var.project_name}-subnetContainerapp-${terraform.workspace}"
  resource_group_name  = azurerm_resource_group.resourceGroup.name
  virtual_network_name = azurerm_virtual_network.virtualNetwork.name
  address_prefixes     = ["10.0.0.0/22"]

  lifecycle {
    ignore_changes = [private_endpoint_network_policies]
  }
}

resource "azurerm_subnet" "subnetPostgres" {
  name                 = "${var.project_name}-subnetPostgres-${terraform.workspace}"
  resource_group_name  = azurerm_resource_group.resourceGroup.name
  virtual_network_name = azurerm_virtual_network.virtualNetwork.name
  address_prefixes     = ["10.0.8.0/24"]
  service_endpoints    = ["Microsoft.Storage"]

  lifecycle {
    ignore_changes = [private_endpoint_network_policies]
  }

  delegation {
    name = "${var.project_name}-subnetPostgresDelegation-${terraform.workspace}"
    service_delegation {
      name    = "Microsoft.DBforPostgreSQL/flexibleServers"
      actions = ["Microsoft.Network/virtualNetworks/subnets/join/action"]
    }
  }
}

resource "azurerm_subnet" "subnetAdminVirtualMachine" {
  name                 = "${var.project_name}-adminVirtualMachine-${terraform.workspace}"
  resource_group_name  = azurerm_resource_group.resourceGroup.name
  virtual_network_name = azurerm_virtual_network.virtualNetwork.name
  address_prefixes     = ["10.0.10.0/24"]

  lifecycle {
    ignore_changes = [private_endpoint_network_policies]
  }
}

# resource "azurerm_subnet" "subnetFileStorage" {
#   name                 = "${var.project_name}-fileStorage-${terraform.workspace}"
#   resource_group_name  = azurerm_resource_group.resourceGroup.name
#   virtual_network_name = azurerm_virtual_network.virtualNetwork.name
#   address_prefixes     = ["10.0.12.0/24"]
#   service_endpoints    = ["Microsoft.Storage"]
# }

# resource "azurerm_subnet" "subnetPrivateLinks" {
#   name                 = "${var.project_name}-privateLinks-${terraform.workspace}"
#   resource_group_name  = azurerm_resource_group.resourceGroup.name
#   virtual_network_name = azurerm_virtual_network.virtualNetwork.name
#   address_prefixes     = ["10.0.14.0/24"]
#   private_link_service_network_policies_enabled = true
#   private_endpoint_network_policies_enabled = true
# }

resource "azurerm_private_dns_zone" "privateDNSZone" {
  name                = "${var.project_short_name}-privatednszone-${terraform.workspace}.postgres.database.azure.com"
  resource_group_name = azurerm_resource_group.resourceGroup.name

  tags = {
    Costcenter  = var.costcenter
    Owner       = var.owner_name
    Environment = terraform.workspace
  }
}

resource "azurerm_private_dns_zone_virtual_network_link" "privateDNSZoneLink" {
  name                  = "${var.project_short_name}vnetlink"
  private_dns_zone_name = azurerm_private_dns_zone.privateDNSZone.name
  virtual_network_id    = azurerm_virtual_network.virtualNetwork.id
  resource_group_name   = azurerm_resource_group.resourceGroup.name
}



resource "azurerm_public_ip" "adminVirtualMachineIPadress" {
  count               = terraform.workspace == "dev" || terraform.workspace == "stage" ? 1 : 0
  name                = "${var.project_name}-adminVirtualMachineIPadress-${terraform.workspace}"
  resource_group_name = azurerm_resource_group.resourceGroup.name
  location            = azurerm_resource_group.resourceGroup.location
  allocation_method   = "Static"

  sku = "Standard"

  tags = {
    Costcenter  = var.costcenter
    Owner       = var.owner_name
    Environment = terraform.workspace
  }
}

resource "azurerm_network_interface" "adminVirtualMachineNetworkInterface" {
  count               = terraform.workspace == "dev" || terraform.workspace == "stage" ? 1 : 0
  name                = "${var.project_name}-virtualMachineNetworkInterface-${terraform.workspace}"
  resource_group_name = azurerm_resource_group.resourceGroup.name
  location            = azurerm_resource_group.resourceGroup.location

  ip_configuration {
    name                          = "${var.project_name}-virtualMachineIPConfiguration-${terraform.workspace}"
    subnet_id                     = azurerm_subnet.subnetAdminVirtualMachine.id
    private_ip_address_allocation = "Dynamic"
    public_ip_address_id          = azurerm_public_ip.adminVirtualMachineIPadress[0].id
  }

  tags = {
    Costcenter  = var.costcenter
    Owner       = var.owner_name
    Environment = terraform.workspace
  }
}


resource "azurerm_network_security_group" "adminVirtualMachineNetworkSecurityGroup" {
  count               = terraform.workspace == "dev" || terraform.workspace == "stage" ? 1 : 0
  name                = "${var.project_name}-virtualMachineNetworkSecurityGroup-${terraform.workspace}"
  location            = azurerm_resource_group.resourceGroup.location
  resource_group_name = azurerm_resource_group.resourceGroup.name

  security_rule {
    name                       = "${var.project_name}-virtualMachineNetworkSecurityGroup-${terraform.workspace}-rule-ssh"
    priority                   = 100
    direction                  = "Inbound"
    access                     = "Allow"
    protocol                   = "Tcp"
    source_port_range          = "*"
    destination_port_range     = "22"
    source_address_prefix      = "*"
    destination_address_prefix = "*"
  }

  security_rule {
    name                       = "${var.project_name}-virtualMachineNetworkSecurityGroup-${terraform.workspace}-rule-ping"
    priority                   = 200
    direction                  = "Inbound"
    access                     = "Allow"
    protocol                   = "Icmp"
    source_port_range          = "*"
    destination_port_range     = "*"
    source_address_prefix      = "*"
    destination_address_prefix = "*"
  }

  tags = {
    Costcenter  = var.costcenter
    Owner       = var.owner_name
    Environment = terraform.workspace
  }
}

resource "azurerm_subnet_network_security_group_association" "adminVirtualMachineNetworkSecurityGroupAssociation" {
<<<<<<< HEAD
  count               = terraform.workspace == "dev" || terraform.workspace == "stage" ? 1 : 0
=======
  count                     = terraform.workspace == "dev" || terraform.workspace == "stage" ? 1 : 0
>>>>>>> 4df3a8e1
  subnet_id                 = azurerm_subnet.subnetAdminVirtualMachine.id
  network_security_group_id = azurerm_network_security_group.adminVirtualMachineNetworkSecurityGroup[0].id
}<|MERGE_RESOLUTION|>--- conflicted
+++ resolved
@@ -200,11 +200,7 @@
 }
 
 resource "azurerm_subnet_network_security_group_association" "adminVirtualMachineNetworkSecurityGroupAssociation" {
-<<<<<<< HEAD
-  count               = terraform.workspace == "dev" || terraform.workspace == "stage" ? 1 : 0
-=======
   count                     = terraform.workspace == "dev" || terraform.workspace == "stage" ? 1 : 0
->>>>>>> 4df3a8e1
   subnet_id                 = azurerm_subnet.subnetAdminVirtualMachine.id
   network_security_group_id = azurerm_network_security_group.adminVirtualMachineNetworkSecurityGroup[0].id
 }